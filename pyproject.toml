[build-system]
requires = ["poetry-core>=1.0.8"]
build-backend = "poetry.core.masonry.api"

[tool.poetry]
name = "chunkgfn"
packages = [{include = "chunkgfn"}]
version = "0.0.1"
description = ""
authors = []

[tool.poetry.dependencies]
<<<<<<< HEAD
tokenizers = "*"
lightning = ">=2.2.1"
rootutils = "*"
hydra-core = "*"
=======
biopython = ">=1.81"
>>>>>>> faada468
numpy = ">=1.21.2"
pandas = "*"
python = "^3.10"
tokenizers = ">=0.14.1"
torch = ">=1.9.0"
torchgfn = ">=1.1"
<<<<<<< HEAD
rich = "*"
hydra_colorlog = "*"
polyleven = "*"
wandb = ">=0.12.10"
=======
seaborn = "*"
jupyter = "*"
>>>>>>> faada468
<|MERGE_RESOLUTION|>--- conflicted
+++ resolved
@@ -10,26 +10,19 @@
 authors = []
 
 [tool.poetry.dependencies]
-<<<<<<< HEAD
-tokenizers = "*"
 lightning = ">=2.2.1"
 rootutils = "*"
 hydra-core = "*"
-=======
 biopython = ">=1.81"
->>>>>>> faada468
 numpy = ">=1.21.2"
 pandas = "*"
 python = "^3.10"
 tokenizers = ">=0.14.1"
 torch = ">=1.9.0"
 torchgfn = ">=1.1"
-<<<<<<< HEAD
 rich = "*"
 hydra_colorlog = "*"
 polyleven = "*"
 wandb = ">=0.12.10"
-=======
 seaborn = "*"
-jupyter = "*"
->>>>>>> faada468
+jupyter = "*"