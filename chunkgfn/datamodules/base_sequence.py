--- conflicted
+++ resolved
@@ -54,13 +54,9 @@
         # Environment variables
         self.discovered_modes = set()  # Tracks the number of modes we discovered
         self.visited = set()  # Tracks the number of states we visited
-<<<<<<< HEAD
         self.atomic_tokens = (
             [self.exit_action] + atomic_tokens
         )  # Atomic tokens for representing the states. Stays fixed during training.
-=======
-        self.atomic_tokens = [self.exit_action] + atomic_tokens  # Atomic tokens for representing the states. Stays fixed during training.
->>>>>>> 44c23ea3
         self.s0 = -torch.ones(
             1 + self.max_len, len(self.atomic_tokens)
         )  # Initial state
@@ -86,6 +82,7 @@
         for action in self.actions:
             idx = self.actions.index(action)
             if action == self.exit_action:
+                if action == self.exit_action:
                 one_hot_action_tensor[idx, :1] = torch.eye(len(self.atomic_tokens))[
                     self.atomic_tokens.index(action)
                 ]
@@ -243,6 +240,7 @@
             states.device
         ).unsqueeze(0)  # Only use actions that can fit in the state
         eos_token_idx = self.atomic_tokens.index(self.exit_action)
+        eos_token_idx = self.atomic_tokens.index(self.exit_action)
         if self.sample_exact_length:
             # Don't allow the EOS token to be sampled if the state is not full
             actions_mask[len_tokens_to_go > 1, eos_token_idx] = 0
