--- conflicted
+++ resolved
@@ -29,10 +29,7 @@
         # also ensures init params will be stored in ckpt
         self.save_hyperparameters(logger=False)
         atomic_tokens = [
-<<<<<<< HEAD
-=======
             # "<EOS>",  # Removed because it's appended in BaseSequenceModule.
->>>>>>> 44c23ea3
             "0",
             "1",
         ]
