import random

import numpy as np
import torch
from polyleven import levenshtein

from .base_sequence import BaseSequenceModule


class BitSequenceModule(BaseSequenceModule):
    """A `BitSequenceModule` for defining the bit-sequence task in (Malkin, et. al. 2022).
    Based on: https://gist.github.com/MJ10/59bfcc8bce4b5fce9c1c38a81b1105ae
    """

    def __init__(
        self,
        max_len: int,
        num_modes: int,
        num_train_iterations: int,
        threshold: float,
        oracle_difficulty: str = "medium",
        batch_size: int = 64,
        sample_exact_length: bool = False,
        num_workers: int = 0,
        pin_memory: bool = False,
        **kwargs,
    ) -> None:
        atomic_tokens = [
<<<<<<< HEAD
=======
            # "<EOS>",  # Removed because it's appended in BaseSequenceModule.
>>>>>>> 44c23ea3
            "0",
            "1",
        ]

        super().__init__(
            atomic_tokens=atomic_tokens,
            max_len=max_len,
            num_train_iterations=num_train_iterations,
            batch_size=batch_size,
            sample_exact_length=sample_exact_length,
            num_workers=num_workers,
            pin_memory=pin_memory,
            **kwargs,
        )

        self.oracle_difficulty = oracle_difficulty
        self.num_modes = num_modes
        self.threshold = threshold

        self.create_modes()

    def create_modes(self):
        """Create the modes for the bit-sequence task depending on the oracle difficulty.
        If the difficulty is "medium" then the modes all have the same length `max_len`
        and are unique.
        If the difficulty is "hard" then the modes have different lengths with
        maximum length of `max_len` and minimum length of `max_len//2` and are unique.
        """
        vocab = ["00000000", "11111111", "11110000", "00001111", "00111100"]
        self.modes = set()
        if self.oracle_difficulty == "medium":
            while len(self.modes) < self.num_modes:
                self.modes.add(
                    "".join(random.choices(vocab, k=self.max_len // len(vocab[0])))
                )

        elif self.oracle_difficulty == "hard":
            while len(self.modes) < self.num_modes:
                self.modes.add(
                    "".join(
                        random.choices(
                            vocab,
                            k=random.randint(
                                (self.max_len // len(vocab[0])) * 0.5,
                                (self.max_len // len(vocab[0])),
                            ),
                        )
                    )
                )

        self.modes = list(self.modes)
        self.len_modes = torch.tensor([len(m) for m in self.modes])

    def compute_logreward(self, states: torch.Tensor) -> torch.Tensor:
        """Compute the reward for the given states and action.
        Args:
            states (torch.Tensor[batch_size, max_len, dim]): Batch of states.
        Returns:
            reward (torch.Tensor[batch_size]): Batch of rewards.
        """
        strings = [
            s.replace("<EOS>", "") for s in self.to_strings(states)
        ]  # remove <EOS> tokens for computing reward

        dists = torch.tensor([[levenshtein(s, i) for i in self.modes] for s in strings])
        values, indices = torch.min(dists, dim=-1)
        reward = 1 - values / self.len_modes[indices]
        return reward

    def compute_metrics(self, states: torch.Tensor) -> dict[str, torch.Tensor]:
        """Compute metrics for the given states.
        Args:
            states (torch.Tensor[batch_size, max_len, dim]): Batch of states.
        Returns:
            metrics (dict[str, torch.Tensor]): Dictionary of metrics.
        """
        strings = [
            s.replace("<EOS>", "") for s in self.to_strings(states)
        ]  # remove <EOS> tokens
        self.visited.update(set(strings))
        dists = torch.tensor([[levenshtein(s, i) for i in self.modes] for s in strings])
        values, indices = torch.min(dists, dim=-1)
        reward = 1 - values / self.len_modes[indices]
        mode_indices = indices[
            reward > self.threshold
        ].tolist()  # Find the indices of the modes that are close to the samples
        modes_found = set([self.modes[i] for i in mode_indices])
        self.discovered_modes.update(modes_found)
        metrics = {
            "num_modes": float(len(self.discovered_modes)),
            "num_visited": float(len(self.visited)),
        }

        return metrics

    def build_test(self):
        """Build the test points around the modes.
        returns:
            test_seq (list[str]): List of test sequences.
            test_rs (list[float]): List of test logrewards.
        """
        test_seq = []
        vocab = ["0", "1"]

        def noise_seq(x, n):
            x = list(x)
            idces = list(range(len(x)))
            for i in range(n):
                j = idces.pop(np.random.randint(len(idces)))
                r = x[j]
                while r == x[j]:
                    r = vocab[np.random.randint(len(vocab))]
                x[j] = r
            return "".join(x)

        for m in self.modes:
            for n in range(1, len(m) + 1):
                s = noise_seq(m, n)
                s_idx = torch.tensor(
                    [self.atomic_tokens.index(char) for char in s]
                    + [self.atomic_tokens.index("<EOS>")]
                )
                s_tensor = torch.zeros(s_idx.shape[0], len(self.atomic_tokens))
                s_tensor[torch.arange(s_idx.shape[0]), s_idx] = 1
                test_seq.append(s_tensor)
        test_seq = torch.stack(test_seq, dim=0)
        test_rs = self.compute_logreward(test_seq)
        return test_seq, test_rs<|MERGE_RESOLUTION|>--- conflicted
+++ resolved
@@ -26,10 +26,7 @@
         **kwargs,
     ) -> None:
         atomic_tokens = [
-<<<<<<< HEAD
-=======
             # "<EOS>",  # Removed because it's appended in BaseSequenceModule.
->>>>>>> 44c23ea3
             "0",
             "1",
         ]
