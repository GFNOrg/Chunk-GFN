_target_: chunkgfn.gfn.tb_gfn_variable.TBGFN_Variable

optimizer:
  _target_: torch.optim.Adam
  _partial_: true
  weight_decay: 0.0

scheduler: null

forward_model: null

backward_model: null

action_model:
  _target_: chunkgfn.models.action_encoder.ActionModel
  n_primitive_actions: 3
  hidden_dim: 128
  action_embedding_dimension: 128

epsilon_scheduler:
  _target_: chunkgfn.schedulers.linear_schedule.LinearSchedule
  initial_value: 0.5
  final_value: 0.1
  max_epochs: ${trainer.max_epochs}

replay_buffer:
  _target_: chunkgfn.replay_buffer.random_replay.RandomReplay
  capacity: 2500
  is_conditional: False
  reward_sampling: False


forward_lr: 1e-4
partition_lr: 1e-3
action_lr: 1e-4
monitor: val/logreward
ratio_from_replay_buffer: 0.55 # Ratio of samples from replay buffer
n_trajectories: 1 # Number of test trajectories to sample
reward_temperature: 1.0 # Temperature for the reward
library_update_frequency: 10 # Frequency of updating the library
n_samples: 1000 # Number of samples to draw from the library
<<<<<<< HEAD
=======
weight_initialization: average # Weight initialization for the the new token
>>>>>>> 44c23ea3
n_chunks: 1 # Number of chunks to add per round
chunk_algorithm: "uniform" # Algorithm to select chunks, can be either "uniform" or "bpe"<|MERGE_RESOLUTION|>--- conflicted
+++ resolved
@@ -8,6 +8,7 @@
 scheduler: null
 
 forward_model: null
+
 
 backward_model: null
 
@@ -39,9 +40,5 @@
 reward_temperature: 1.0 # Temperature for the reward
 library_update_frequency: 10 # Frequency of updating the library
 n_samples: 1000 # Number of samples to draw from the library
-<<<<<<< HEAD
-=======
-weight_initialization: average # Weight initialization for the the new token
->>>>>>> 44c23ea3
 n_chunks: 1 # Number of chunks to add per round
 chunk_algorithm: "uniform" # Algorithm to select chunks, can be either "uniform" or "bpe"