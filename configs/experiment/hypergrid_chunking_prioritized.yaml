# @package _global_

# to execute this experiment run:
# python train.py experiment=example

defaults:
  - override /data: hypergrid.yaml
  - override /gfn: tb_gfn_variable_prioritized.yaml
  - override /trainer: default.yaml

# all parameters below will be merged with parameters from default configurations set above
# this allows you to overwrite only specified parameters

seed: 42

data:
  ndim: 6
  side_length: 16
  num_modes: 100
  batch_size: 64

trainer:
  max_epochs: 1500
  check_val_every_n_epoch: 1

gfn:
  forward_model:
    _target_: chunkgfn.models.mlp.MLP
    num_layers: 1
    hidden_dim: 128
    in_dim: 112
    action_embedding_dim: ${gfn.action_model.action_embedding_dimension}
    activation:
      _target_: torch.nn.ReLU

  action_model:
    _target_: chunkgfn.models.action_encoder.ActionModel
    n_primitive_actions: 7

  replay_buffer:
    cutoff_distance: 3
    capacity: 10000

  reward_temperature: 0.3333
<<<<<<< HEAD
  library_update_frequency: 75 # Frequency of updating the library
  n_samples: 10000 # Number of samples to draw from the library
=======
  library_update_frequency: 1 # Frequency of updating the library
  n_samples: 1000 # Number of samples to draw from the library
>>>>>>> 44c23ea3
  n_trajectories: 30

logger:
  wandb:
    group: "hypergrid"<|MERGE_RESOLUTION|>--- conflicted
+++ resolved
@@ -33,22 +33,20 @@
     activation:
       _target_: torch.nn.ReLU
 
+
   action_model:
     _target_: chunkgfn.models.action_encoder.ActionModel
     n_primitive_actions: 7
+
 
   replay_buffer:
     cutoff_distance: 3
     capacity: 10000
 
+
   reward_temperature: 0.3333
-<<<<<<< HEAD
   library_update_frequency: 75 # Frequency of updating the library
   n_samples: 10000 # Number of samples to draw from the library
-=======
-  library_update_frequency: 1 # Frequency of updating the library
-  n_samples: 1000 # Number of samples to draw from the library
->>>>>>> 44c23ea3
   n_trajectories: 30
 
 logger:
